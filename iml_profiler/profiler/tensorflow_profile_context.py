# Licensed under the Apache License, Version 2.0 (the "License");
# you may not use this file except in compliance with the License.
# You may obtain a copy of the License at
#
#     http://www.apache.org/licenses/LICENSE-2.0
#
# Unless required by applicable law or agreed to in writing, software
# distributed under the License is distributed on an "AS IS" BASIS,
# WITHOUT WARRANTIES OR CONDITIONS OF ANY KIND, either express or implied.
# See the License for the specific language governing permissions and
# limitations under the License.
# ==============================================================================
"""A Context that captures profile and performs profiling/dumping.
"""
from __future__ import absolute_import
from __future__ import division
from __future__ import print_function

import logging
from os.path import join as _j, abspath as _a, dirname as _d, exists as _e, basename as _b

import re
import contextlib
import os
import random
import sys
import threading
import time
import textwrap
import pprint

import tensorflow as tf

from tensorflow.core.profiler import tfprof_log_pb2
from tensorflow.core.protobuf import config_pb2
from tensorflow.python import pywrap_tensorflow as print_mdl
from tensorflow.python.client import session
from tensorflow.python.framework import errors
from tensorflow.python.framework import ops
from tensorflow.python.platform import gfile

# from tensorflow.python.profiler import model_analyzer
import iml_profiler.profiler.tensorflow_model_analyzer as model_analyzer
from iml_profiler.profiler.tensorflow_model_analyzer import ENABLE_PRINT_MDL, ERR_NO_PRINT_MDL

import iml_profiler

from tensorflow.python.util import compat
from tensorflow.python.framework import c_api_util

from iml_profiler import py_config
from iml_profiler.parser.common import *


from iml_profiler.profiler import glbl

# Only allow a single traced session.run(...) call to run at a time.
# By default, tfprof code enforces this.
# Q: Will multiple tracers work now...?
# SINGLE_TRACE_AT_A_TIME = True
SINGLE_TRACE_AT_A_TIME = False

# Global mutex to serialize session.run(...) calls when tracing is enabled.
if SINGLE_TRACE_AT_A_TIME:
  GLOBAL_SESSION_RUN_LOCK = threading.Lock()
else:
  GLOBAL_SESSION_RUN_LOCK = None

THREAD_IDS = set()
THREAD_IDS_LOCK = threading.Lock()
def _check_single_threaded():
  with THREAD_IDS_LOCK:
      tid = threading.get_ident()
      THREAD_IDS.add(tid)
      if len(THREAD_IDS) > 1:
        pprint.pprint({'THREAD_IDS':THREAD_IDS})
        raise RuntimeError("IML: Detected more than 1 ({n}) python-thread; currently we don't support multiple threads.".format(
          n=len(THREAD_IDS),
        ))

WARMUP_STEPS = 10
MAX_TRACED_STEPS = 100

DEBUG_THREADS = False
# DEBUG_THREADS = True
# DEBUG_DISABLE_TRACING = True
DEBUG_DISABLE_TRACING = False

RUN_OPTIONS_NO_TRACE = config_pb2.RunOptions(
  trace_level=config_pb2.RunOptions.NO_TRACE)

RUN_OPTIONS_FULL_TRACE = config_pb2.RunOptions(
  trace_level=config_pb2.RunOptions.FULL_TRACE)

SESSION_RUN_CALLS_TRACED = 0
def reset_session_run_calls_traced():
  global SESSION_RUN_CALLS_TRACED
  SESSION_RUN_CALLS_TRACED = 0
def get_session_run_calls_traced():
  global SESSION_RUN_CALLS_TRACED
  return SESSION_RUN_CALLS_TRACED

# def _profiled_init(self, target='', graph=None, config=None):
#   """Overwrites the session.__init__."""
#   self._profiler_init_internal(target, graph, config)  # pylint: disable=protected-access


def _profiled_run(self,
                  fetches,
                  feed_dict=None,
                  options=None,
                  run_metadata=None):
  """Overwrites the session.run()."""
  # pylint: disable=protected-access
  # Count the session steps.
  global SESSION_RUN_CALLS_TRACED

  if DEBUG_THREADS:
      _check_single_threaded()

  profile_context = getattr(self, 'profile_context', None)
  if profile_context is not None:
    profile_context_state = profile_context._new_step()
    step, locked = profile_context_state.__enter__()

    # Inherit the "phase" from the Profiler object when we first call session.run(...).
    if profile_context.phase is None:
      assert iml_profiler.api.prof.phase is not None
      profile_context.phase = iml_profiler.api.prof.phase
    elif profile_context.phase != iml_profiler.api.prof.phase:
      raise RuntimeError("IML: Internal error; detected ProfileContext being used across multiple phases.")

    assert locked
  else:
    step = None
    locked = False

  # if py_config.DEBUG:
  #   logging.info(textwrap.dedent("""
  #   > _profile_run:
  #     - profile_context = {pctx}
  #     - step = {step}
  #     - locked = {locked}
  #   """.format(
  #     pctx=profile_context,
  #     step=step,
  #     locked=locked,
  #   )))
  #   if profile_context is not None:
  #     logging.info(textwrap.dedent("""
  #     - not self.profile_context._is_fast_path(step) = {fast_path_bool}
  #       - self.profile_context._disable = {disable}
  #       - self.profile_context._trace_all = {trace_all}
  #     """.format(
  #         fast_path_bool=not self.profile_context._is_fast_path(step),
  #         disable=self.profile_context._disable,
  #         trace_all=self.profile_context._trace_all,
  #       )))
  #   # else:
  #   #   # Q: Why isn't this Session object being traced with a ProfileContext object?
  #   #   import ipdb; ipdb.set_trace()

  # logging.info("> tfprof debug: {vars}".format(vars={
  #   'locked': locked,
  #   'step': step,
  #   'py_config.DEBUG': py_config.DEBUG,
  #   'is_fast_path': self.profile_context._is_fast_path(step),
  #   'should_trace': self.profile_context._should_trace(step, self.graph, fetches),
  # }))

  # Fast path if no need for profiling.
  if locked and not self.profile_context._is_fast_path(step):

    if py_config.DEBUG and not self.profile_context._should_trace(step, self.graph, fetches):
        logging.info("tfprof> SKIP step={step}".format(step=step))

    # Maybe trace this step.
    if self.profile_context._should_trace(step, self.graph, fetches):
      # if py_config.DEBUG:
      #   logging.info("tfprof> with step={step}".format(step=step))
      if self.profile_context._debug:
        sys.stderr.write('debug: tracing step: %d\n' % step)
      # Enable tracing, perform auto profiling or auto dump.
      copy_run_metadata = True
      if not run_metadata:
        copy_run_metadata = False
        run_metadata = config_pb2.RunMetadata()

      if not options:
        options = RUN_OPTIONS_FULL_TRACE
        old_trace_level = options.trace_level
      else:
        old_trace_level = options.trace_level
        options.trace_level = config_pb2.RunOptions.FULL_TRACE

      # tfprof_step = self.profile_context._step
      self.profile_context.iml_traced_calls += 1
      SESSION_RUN_CALLS_TRACED += 1
      assert step is not None
      sess = self
      # preallocate_tracer(tfprof_step, sess)
      preallocate_tracer(step, sess)

      if py_config.DEBUG:
        sess = self
        tracer_is_set = c_api_util.get_is_tracer_set(sess)
        assert tracer_is_set

      start_run_internal_t = time.time()
      ret = self._profiler_run_internal(
          fetches, feed_dict, options, run_metadata)
      end_run_internal_t = time.time()
      start_add_step_t = end_run_internal_t
      if self.profile_context._debug:
        self.profile_context._dump_file(run_metadata, 'run_meta_%d' % step)

      # JAMES NOTE: We don't care about the "graph" anymore when dumping profiling info.
      #
      # if self.profile_context._dump_on_finished:
      #   self.profile_context.graph = self.graph
      # else:
      #   self.profile_context.profiler.graph = self.graph
      #   self.profile_context.profiler.add_step(step, run_metadata)

      end_add_step_t = time.time()
      options.trace_level = old_trace_level

      # if py_config.DEBUG:
      #     # For q_backward, if profiling overhead from add_step is the issue, I expect:
      #     #   _profiler_run_internal to take ~ 0.10199415534734727 sec
      #     #   add_step to take ~ 1.196728 - 0.10199415534734727 = 1.0947338 sec
      #     logging.info(textwrap.dedent("""
      #     tfprof> cache stats needed for add_step(step={step})
      #             _profiler_run_internal = {prof_sec} seconds
      #             add_step = {add_step_sec} seconds
      #     """.format(step=step,
      #                prof_sec=end_run_internal_t - start_run_internal_t,
      #                add_step_sec=end_add_step_t - start_add_step_t)))

    else:
      # if py_config.DEBUG:
      #   logging.info("tfprof> (1) SKIP step={step}".format(step=step))
      ret = self._profiler_run_internal(fetches, feed_dict, options)

    # Maybe dump profile.
    # self.profile_context._maybe_dump(step)

    # Maybe profile:
    to_profiles = self.profile_context._profile_candidates()
    for to_prof in to_profiles:
      cmd, opts, _ = to_prof
      if self.profile_context._debug:
        sys.stderr.write('debug: profiling %s step: %d\n' % (cmd, step))
      if cmd == 'graph':
        self.profile_context.profiler.profile_graph(opts)
      elif cmd == 'scope':
        self.profile_context.profiler.profile_name_scope(opts)
      elif cmd == 'op':
        self.profile_context.profiler.profile_operations(opts)
      elif cmd == 'code':
        self.profile_context.profiler.profile_python(opts)
      else:
        raise ValueError('Unknown cmd: %s\n' % cmd)

    if profile_context is not None:
      profile_context_state.__exit__(None, None, None)

    return ret

  if profile_context is not None:
    profile_context_state.__exit__(None, None, None)
  # Fast no lock path.
  # if py_config.DEBUG:
  #     logging.info("tfprof> (2) SKIP step={step}".format(step=step))
  return self._profiler_run_internal(
      fetches, feed_dict, options, run_metadata)
  # pylint: enable=protected-access


class ProfileContext(object):
  """A Context that captures RunMetadata and performs profiling.

  ```python
    # Trace steps 100~200, profile at [150, 200] and dump profile at 200.
    with tf.contrib.tfprof.ProfileContext('/tmp/train_dir',
                                          trace_steps=range(100, 200, 3),
                                          dump_steps=[200]) as pctx:
      opts = tf.profiler.ProfileOptionBuilder.time_and_memory()
      pctx.add_auto_profiling('op', opts, [150, 200])
      train_loop().

    # Tracing only.
    with tf.contrib.tfprof.ProfileContext('/tmp/train_dir') as pctx:
      # Run train/eval loop for at least few hundred steps. Profiles will be
      # dumped to train_dir. Use web UI or command line to do profiling.
      train_loop().

    # When session object is available, do explicit trace, profile and dump.
    with tf.contrib.tfprof.ProfileContext('/tmp/train_dir',
                                          trace_steps=[],
                                          dump_steps=[]) as pctx:
      opts = tf.profiler.ProfileOptionBuilder.time_and_memory()
      pctx.trace_next_step()
      _ = session.run(train_op)
      pctx.profiler.profile_operations(options=opts)
  ```

  Args:
    profile_dir: Directory to store profiles.
    trace_steps: A list of session run steps to trace. If None, use
        pre-defined steps.
    dump_steps: A list of steps to dump the profile to `profile_dir`. If None,
        use pre-defined steps.
    enabled: If false, everything is disabled with minimal overhead. It allows
        user to only enable profiling when needed.
    debug: If true, also dumps the raw trace RunMetadata text file to
        profile_dir. And print debugging message. Useful for bug report.
    dump_on_finished: If true, ignore dump_steps, and avoid calling profiler.add_step while
        profiling to avoid adding profiling overhead.
        Instead, save all the data so we can dump it all at the end of profililng.
  """

  def __init__(self,
               profile_dir=None,
               trace_steps=None,
               dump_steps=None,
               enabled=True,
               debug=False,
               dump_on_finished=False,
               # process_name=None,
               # phase=None,
               trace_all=False,
               session=None,
               phase=None):
    # self.process_name = process_name
    # self.phase = phase
    self._sess = session
    self.phase = phase
    self.iml_traced_calls = 0
    assert self._sess is not None
    self._trace_all = trace_all
    self._disable = False

    self._enabled = enabled
    if not self._enabled:
      return

    self._dump_on_finished = dump_on_finished

    self._step_data = []

    self._debug = debug
    # if not profile_dir:
    #   raise ValueError('Must have a directory for profile.\n')
    self._profiler_dir = profile_dir

    if trace_steps is None:
      self._trace_steps = set()
      self._auto_tracing = True
    else:
      if len(trace_steps) > MAX_TRACED_STEPS:
        raise ValueError('Only support tracing up to 100 steps.\n')
      self._trace_steps = set(trace_steps[:])
      self._auto_tracing = False

    if dump_steps is None:
      self._dump_steps = set([MAX_TRACED_STEPS])
    else:
      self._dump_steps = set(dump_steps[:])

    self._rng = random.Random(111)
    self._fetched = set()
    self._slow_path_steps = self._dump_steps | self._trace_steps
    self._trace_next_step = False
    self._dump_next_step = False
    self._step = 0
    self._traced_steps = 0
    self._auto_profiles = []
    self._profiler = None
    if SINGLE_TRACE_AT_A_TIME:
      self._lock = GLOBAL_SESSION_RUN_LOCK
    else:
      self._lock = None

    logging.info("Ported profiler")

  def add_auto_profiling(self, cmd, options, profile_steps):
    """Traces and profiles at some session run steps.

    Args:
      cmd: The profiling commands. (i.e. scope, op, python, graph)
      options: The profiling options.
      profile_steps: A list/set of integers. The profiling command and options
          will be run automatically at these integer steps. Each step is
          a session.run.
    """
    if not self._enabled:
      return
    self._auto_profiles.append((cmd, options, profile_steps[:]))
    self._slow_path_steps |= set(profile_steps)
    self._trace_steps |= set(profile_steps)

  def disable_tracing(self):
    self._disable = True

  def enable_tracing(self):
    self._disable = False

  @property
  def profiler(self):
    """Returns the current profiler object."""
    if not self._enabled:
      return None
    if not self._profiler:
      self._profiler = model_analyzer.Profiler(ops.get_default_graph())
    return self._profiler

  def trace_next_step(self):
    """Enables tracing and adds traces to profiler at next step."""
    if not self._enabled:
      return
    self._trace_next_step = True
    self._slow_path_steps.add(self._step)

  def dump_next_step(self):
    """Enable tracing and dump profiles at next step."""
    if not self._enabled:
      return
    self._dump_next_step = True
    self._slow_path_steps.add(self._step)

  def _is_fast_path(self, step):
    if self._disable:
      return True

    if self._trace_all:
      return False

    if step in self._slow_path_steps:
      return False
    # When user doesn't set the tracing steps explicitly, auto decide it.
    if (self._auto_tracing and step > WARMUP_STEPS and
        self._traced_steps <= MAX_TRACED_STEPS):
      return False
    return True

  def set_trace_all(self, trace_all):
    self._trace_all = trace_all

  def _should_trace(self, step, graph, fetches):
    """Whether should do tracing at current step."""
    if DEBUG_DISABLE_TRACING:
      return False

    if self._disable:
      return False

    if self._trace_all:
      return True

    if self._traced_steps > MAX_TRACED_STEPS:
      return False
    # Check user-set tracing steps.
    if step in self._trace_steps or self._trace_next_step:
      self._traced_steps += 1
      return True

    # If no user-set tracing steps set and passes warm up steps, auto trace.
    if self._auto_tracing and step > WARMUP_STEPS:
      # If the fetches have not been seen before, trace it.
      with graph.as_default():
        fetch_names = [f.name for f in
                       session._FetchMapper.for_fetch(fetches).unique_fetches()]  # pylint: disable=protected-access
      fetch_name = '-'.join(sorted(fetch_names))
      if self._debug:
        sys.stderr.write('debug: trace fetches: %s\n' % fetch_name)
      if fetch_name not in self._fetched:
        self._fetched.add(fetch_name)
        self._traced_steps += 1
        return True
      # If the trace coverage is low, does some random tracing.
      if (self.profiler._coverage < 0.5 and step < MAX_TRACED_STEPS and  # pylint: disable=protected-access
          self._rng.randint(0, 10) < 2):
        self._traced_steps += 1
        return True
    return False

  def _maybe_dump(self, step):
    """Maybe dump the profile file."""
    if self._dump_on_finished or not (step in self._dump_steps or self._dump_next_step):
      return
    self._dump(step)

  def _dump(self, step):
    if self._debug:
      sys.stderr.write('debug: dumping file at step: %d\n' % step)
    assert self._profiler_dir is not None
    if not gfile.Exists(self._profiler_dir):
      gfile.MakeDirs(self._profiler_dir)

    if py_config.DEBUG:
      logging.info("tfprof> Dump @ step={step}".format(step=step))
    filename = os.path.join(compat.as_bytes(self._profiler_dir),
                            compat.as_bytes('profile_%d' % step))
    self.profiler._write_profile(filename)  # pylint: disable=protected-access

  def _dump_file(self, pb, basename):
    assert self._profiler_dir is not None
    if not gfile.Exists(self._profiler_dir):
      gfile.MakeDirs(self._profiler_dir)
    with gfile.Open(os.path.join(self._profiler_dir, basename), 'w') as f:
      f.write('%s' % pb)

  @contextlib.contextmanager
  def _new_step(self):
    if self._lock is not None:
      acquired = self._lock.acquire(False)
    else:
      # We haven't acquired a lock.
      # However, the caller uses this flag to decide whether to profile.
      # So just set it to True.
      acquired = True
    # if py_config.DEBUG:
    #     logging.info("> tfprof: step={step}, locked={locked}".format(
    #       step=self._step,
    #       locked=acquired))
    # if py_config.DEBUG:
    #   logging.info("> tfprof: step={step}".format(
    #     step=self._step,
    #   ))
    yield (self._step, acquired)
    # if py_config.DEBUG:
    #   logging.info("> tfprof: AFTER step={step}, locked={locked}".format(
    #     step=self._step,
    #     locked=acquired))
    self._step += 1
    self._trace_next_step = False
    self._dump_next_step = False
    if self._lock is not None and acquired:
      self._lock.release()

  def _profile_candidates(self):
    to_profile = []
    for auto_prof in self._auto_profiles:
      _, _, prof_steps = auto_prof
      if self._step in prof_steps:
        to_profile.append(auto_prof)
    return to_profile

  def add_step(self, step, graph, run_metadata, copy_run_metadata):
    if copy_run_metadata:
      # WARNING: copying this protobuf could be expensive...
      raise NotImplementedError("Need to make a copy of protobuf in case it gets reused...")
    self._step_data.append((step, graph, run_metadata))

  def __enter__(self):
    if self._enabled:
      old_pctx = getattr(self._sess, 'profile_context', None)
      assert old_pctx is None
      self._sess.profile_context = self
    return self

  def clear(self):
    assert self.phase is not None
    sess = self._cur_session(allow_none=True)

    # if process_name is None:
    #   process_name = self.process_name

    # if phase is None:
    #   phase = self.phase

    if sess is None:
      logging.info(("> WARNING: tfprof didn't trace sessions for cmd:\n"
             "  cmd: {cmd}").format(cmd=" ".join(sys.argv)))
      return

    if py_config.DEBUG and self._disable:
      logging.info("> SKIP pctx.clear(); --iml-disable")
      return

    # c_api_util.clear_trace_data(sess)

  def dump(self, dump_path, process_name):

    if py_config.DEBUG_TRACE_SESSION:
        sess = self._cur_session(allow_none=True)
        logging.info("[trace-session : ProfileContext.dump] session={sess}, phase={phase}".format(
          sess=sess,
          phase=self.phase,
        ))

    assert self.phase is not None
<<<<<<< HEAD
    sess = self._cur_session(allow_none=True)
    if py_config.DEBUG:
=======
    sess = self._cur_session()
    if DEBUG:
>>>>>>> 5cfce44e
        logging.info("> c_api_util.dump_trace_data_async: dump_path={path}, process={proc}, phase={phase}".format(
          path=dump_path,
          proc=process_name,
          phase=self.phase,
        ))
    c_api_util.dump_trace_data_async(sess, dump_path, process_name, self.phase)

  def old_dump(self, dump_path, process_name):
    assert self.phase is not None
    sess = self._cur_session(allow_none=True)

    # if process_name is None:
    #   process_name = self.process_name

    # if phase is None:
    #   phase = self.phase

    if sess is None:
        logging.info(("> WARNING: tfprof didn't trace sessions for cmd:\n"
               "  cmd: {cmd}").format(cmd=" ".join(sys.argv)))
        return

    if py_config.DEBUG and self._disable:
        logging.info("> SKIP pctx.dump(dump_path={path}, process={proc}); --iml-disable".format(
          path=dump_path,
          proc=process_name))
        return

    self.trace_data = c_api_util.get_trace_data(sess)
    byte_size = self.trace_data.ByteSize()
    logging.info("> trace_data size = {b} bytes".format(b=byte_size))
    logging.info("> tfprof steps: ")
    steps = sorted(list(self.trace_data.traced_steps.keys()))
    pprint.pprint({'len(steps)':len(steps)})

    profile_proto_builder = ProfileProtoBuilder(process_name, self.phase)
    for step, traces in self.trace_data.traced_steps.items():
      for run_meta in traces.traces:
          profile_proto_builder.add_run_meta(step, run_meta)

    if len(self.trace_data.traced_steps) == 0:
      # No sess.run() calls were traced.
      logging.info((
        "> WARNING: tfprof didn't capture any session.run(...) calls!\n",
         "Maybe try setting --iml-start-measuring-call lower (e.g. 0)?",
         ))
    #   dump_step = 0
    # else:
    #   dump_step = max(self.trace_data.traced_steps.keys())

    # assert self._profiler_dir is not None
    # profile_path = _j(self._profiler_dir, 'profile_{d}'.format(d=dump_step))
    # profile_path = self.get_dump_path()
    size_bytes = profile_proto_builder.size_bytes()
    logging.info("> Dump tfprof ({b} bytes) to: {path}".format(
      b=size_bytes, path=dump_path))
    profile_proto_builder.dump(dump_path)

  def get_dump_path(self):
    assert self.dump_basename is not None
    assert self._profiler_dir is not None
    profile_path = _j(self._profiler_dir, self.dump_basename)
    return profile_path

  def set_dump_basename(self, dump_basename):
    assert self._profiler_dir is not None
    self.dump_basename = dump_basename

  def _cur_session(self, allow_none=False):
    if self._sess is not None:
      return self._sess

    if allow_none:
      return None

    # sess = tf.get_default_session()
    # if sess is None and not allow_none:
    raise RuntimeError(
      "Couldn't find current session; you either need to call Profiler.set_session(sess), "
      "or do \"with sess.as_default():\"")

    # return sess

  # def set_session(self, sess):
  #   self._sess = sess

  def _old_dump_custom_tf(self):
    """
    Used to use this for dumping tfprof data, however stopped using it since it results in memory corruption
    (not sure why!).
    Besides memory corruption, it's inefficient to re-serialize tracing data we just read from C++ anyways
    via get_trace_data().

    Basically we are adding each run_meta_data to C++, and C++ is responsible for writing the proto file.
    """
    sess = self._cur_session()
    self.trace_data = c_api_util.get_trace_data(sess)
    byte_size = self.trace_data.ByteSize()
    logging.info("> trace_data size = {b} bytes".format(b=byte_size))
    logging.info("> tfprof steps: ")
    steps = sorted(list(self.trace_data.traced_steps))
    pprint.pprint({'steps':steps})
    graph = self.graph
    dump_step = 0
    for step, run_metadata in self.trace_data.traced_steps.items():
      dump_step = max(dump_step, step)
      self.profiler._graph = graph
      self.profiler.add_step(step, run_metadata)
    self._dump(dump_step)

  def __exit__(self, exec_type, exec_value, exec_tb):
    if not self._enabled:
      return

    # Q: How much of ProfilerContext is single-session specific?
    # (i.e. do we need a ProfilerContext for each active-session?)
    # - print_mdl.DeleteProfiler below deletes a singleton "TF_Stat" object from C++,
    #   if it exists.
    # - However, C++ code is OK to call DeleteProfiler multiple times
    #   (only first delete counts)
    #
    # - tf.Profiler object creates singleton object.
    #   Q: What if we call create multiple times?
    #   Sadly, that will cause a memory leak.
    #   So, we need to wrap tf.Profiler to remove print_mdl.NewProfiler calls.
    if self._dump_on_finished:
        self.dump()

    if ENABLE_PRINT_MDL:
      print_mdl.DeleteProfiler()
    # setattr(session.BaseSession, 'run', self.old_run)
    # setattr(session.BaseSession, '__init__', self.old_init)
    # setattr(session.BaseSession, '_profiler_run_internal', None)
    # setattr(session.BaseSession, '_profiler_init_internal', None)
    # setattr(session.BaseSession, 'profile_context', None)
    assert self._sess.profile_context is self
    self._sess.profile_context = None


class ProfileProtoBuilder:
  """
  Given a bunch of RunMetadata from traced session.run(...) calls, condense them all
  into the final tfprof output protobuf:
  i.e. ProfileProto

  NOTE: This code used to be done in C++, but there is no need
  since it's more annoying to modify.
  """
  def __init__(self, process_name, phase):
    self.process_name = process_name
    self.phase = phase

    self.profile_proto = tfprof_log_pb2.ProfileProto()
    self.profile_proto.process_name = self.process_name
    self.profile_proto.phase = self.phase

    self.next_node_id = 0
    self.name_to_id = dict()

  def add_run_meta(self, step, run_meta):
    if step not in self.profile_proto.steps:
      self.profile_proto.steps.extend([step])

    for dev_stat in run_meta.step_stats.dev_stats:
      dev = dev_stat.device.lower()
      for node_stat in dev_stat.node_stats:
        name = node_stat.node_name
        m = re.search(r'(?P<name>.*):', name)
        if m:
          name = m.group('name')

        if name in self.name_to_id:
          node_id = self.name_to_id[name]
        else:
          node_id = self.next_node_id
          self.next_node_id += 1
          self.name_to_id[name] = node_id

        has_node = node_id in self.profile_proto.nodes
        profile_node = self.profile_proto.nodes[node_id]
        if not has_node:
          profile_node.name = name

        # TFGraphNode::AddStepStat
        # Skip the "IsCanonicalDevice" crap...

        # ExecStep::AddTimeStats

        if node_stat.all_start_micros > 0:
          op_end_rel_micros = max(1, node_stat.op_end_rel_micros)

          start_us = node_stat.all_start_micros
          end_us = op_end_rel_micros

          exec_profile = profile_node.execs[step]
          # exec_time = exec_profile[dev]

          if IsGPUTime(dev):
            exec_time = exec_profile.accelerator_execs[dev]
          elif IsCPUTime(dev):
            exec_time = exec_profile.cpu_execs[dev]

          tupl = exec_time.times.add()
          tupl.int64_values.extend([start_us, end_us])
          # exec_time = tfprof_log_pb2.ExecTime()
          # exec_time.times.int64_values.extend([start_us, end_us])
          # exec_time.times.extend([]).int64_values.extend([start_us, end_us])
          # if IsGPUTime(dev):
          #   exec_profile.accelerator_execs[dev].extend([exec_time])
          # elif IsCPUTime(dev):
          #   exec_profile.cpu_execs[dev].extend([exec_time])

  def size_bytes(self):
    return self.profile_proto.ByteSize()

  def dump(self, path):
    with open(path, 'wb') as f:
      f.write(self.profile_proto.SerializeToString())

SETUP_DONE = False
def setup(allow_skip=False):
  global SETUP_DONE
  if allow_skip and SETUP_DONE:
    return
  assert not SETUP_DONE

  setup_wrap_Session()

  SETUP_DONE = True

def setup_wrap_Session():
  old_run = getattr(session.BaseSession, 'run', None)
  if not old_run:
    raise errors.InternalError(None, None, "BaseSession doesn't have a run method.")
  # old_init = getattr(session.BaseSession, '__init__', None)

  # Overwrite tf.Session.run(...) and tf.Session.__init__(...)
  setattr(session.BaseSession, 'run', _profiled_run)
  # setattr(session.BaseSession, '__init__', _profiled_init)

  # Keep old tf.Session.run(...) and tf.Session.__init__(...)
  setattr(session.BaseSession, '_profiler_run_internal', old_run)
  # setattr(session.BaseSession, '_profiler_init_internal', old_init)

  # elif not old_init:
  #   raise errors.InternalError(None, None,
  #                              'BaseSession misses __init__ method.')
  # elif getattr(session.BaseSession, '_profiler_run_internal', None):
  #   raise errors.InternalError(None, None,
  #                              'Already in context or context not cleaned.')
  # elif getattr(session.BaseSession, '_profiler_init_internal', None):
  #   raise errors.InternalError(None, None,
  #                              'Already in context or context not cleaned.')

def now_in_usec():
  time_us = print_mdl.NowInUsec()
  return time_us

def preallocate_tracer(step, sess):
  # if py_config.DEBUG:
  #   logging.info("> PREALLOCATE_TRACER for step={step}".format(step=step))
  assert sess is not None
  # sess = tf.get_default_session()
  # logging.info("> preallocate_tracer: _session = {session}".format(session=sess._session))
  print_mdl.TF_PreallocateTracer(sess._session, step)

def IsGPUTime(device):
  return re.search('stream:all', device)

def IsCPUTime(device):
  return re.search(".*/(device:gpu|gpu|device:cpu|cpu|device:sycl):\\d+", device)<|MERGE_RESOLUTION|>--- conflicted
+++ resolved
@@ -591,13 +591,8 @@
         ))
 
     assert self.phase is not None
-<<<<<<< HEAD
-    sess = self._cur_session(allow_none=True)
+    sess = self._cur_session()
     if py_config.DEBUG:
-=======
-    sess = self._cur_session()
-    if DEBUG:
->>>>>>> 5cfce44e
         logging.info("> c_api_util.dump_trace_data_async: dump_path={path}, process={proc}, phase={phase}".format(
           path=dump_path,
           proc=process_name,
